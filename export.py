--- conflicted
+++ resolved
@@ -122,12 +122,6 @@
                  "%(message)s")
     logging.basicConfig(level=loglevel,
                         format=logformat,
-<<<<<<< HEAD
-                        filename=SETTINGS['logfile'],
-                        filemode='a')
-    print("Writing output to {}, press CTRL+C to terminate..".format(
-        SETTINGS['logfile']))
-=======
                         filename=CONF['logfile'],
                         filemode='w')
     print("Log: {}, press CTRL+C to terminate..".format(CONF['logfile']))
@@ -137,7 +131,6 @@
 
     subscribe_key = 'resolve:{}'.format(hexlify(CONF['magic_number']))
     publish_key = 'export:{}'.format(hexlify(CONF['magic_number']))
->>>>>>> cbc54533
 
     pubsub = REDIS_CONN.pubsub()
     pubsub.subscribe(subscribe_key)
@@ -154,12 +147,9 @@
             nodes = REDIS_CONN.smembers('opendata')
             logging.info("Nodes: %d", len(nodes))
             export_nodes(nodes, timestamp)
-<<<<<<< HEAD
             REDIS_CONN.publish('export', timestamp)
             REDIS_CONN.set('last_export', timestamp)
-=======
             REDIS_CONN.publish(publish_key, timestamp)
->>>>>>> cbc54533
 
     return 0
 
