--- conflicted
+++ resolved
@@ -9,21 +9,11 @@
 # List of DNS seeders to get a subset of reachable nodes
 # --- mainnet ---
 seeders =
-<<<<<<< HEAD
-    dnsseed.bitcoin.dashjr.org
-    dnsseed.bluematt.me
-    seed.bitcoin.jonasschnelli.ch
-    seed.bitcoin.sipa.be
-    seed.bitcoinstats.com
-    seed.btc.petertodd.org
-    seed.bitnodes.io
-=======
     seed-a.litecoin.loshan.co.uk
     dnsseed.thrasher.io
     dnsseed.litecointools.com
     dnsseed.litecoinpool.org
     dnsseed.koin-project.com
->>>>>>> 4aa573a4
 # --- testnet3 ---
 #seeders =
 #    seed-b.litecoin.loshan.co.uk
