--- conflicted
+++ resolved
@@ -36,12 +36,7 @@
 import socket
 import sys
 import time
-<<<<<<< HEAD
-import struct
-
-=======
 from binascii import unhexlify
->>>>>>> cbc54533
 from collections import defaultdict
 from ConfigParser import ConfigParser
 from Queue import PriorityQueue
@@ -308,13 +303,9 @@
     if CONF['debug']:
         loglevel = logging.DEBUG
 
-<<<<<<< HEAD
-    logformat = ("%(filename)s %(levelname)s (%(funcName)s) "
-                 "%(message)s")
-=======
+
     logformat = ("[%(process)d] %(asctime)s,%(msecs)05.1f %(levelname)s "
                  "(%(funcName)s) %(message)s")
->>>>>>> cbc54533
     logging.basicConfig(level=loglevel,
                         format=logformat,
                         filename=CONF['logfile'],
